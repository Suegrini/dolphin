--- conflicted
+++ resolved
@@ -306,45 +306,6 @@
 		drawrc.left, drawrc.bottom, drawrc.right, drawrc.top,
 		GL_COLOR_BUFFER_BIT, GL_LINEAR);
 
-<<<<<<< HEAD
-	glBindTexture(GL_TEXTURE_2D, 0);
-	glBindTexture(GL_TEXTURE_RECTANGLE_ARB, texture);
-
-	if(!(s_cached_sourcerc == sourcerc) || !(s_cached_drawrc == drawrc)) {
-		GLfloat vertices[] = {
-			drawrc.left, drawrc.bottom,
-			sourcerc.left, sourcerc.bottom,
-			0.0f, 0.0f,
-			drawrc.left, drawrc.top,
-			sourcerc.left, sourcerc.top,
-			0.0f, 1.0f,
-			drawrc.right, drawrc.top,
-			sourcerc.right, sourcerc.top,
-			1.0f, 1.0f,
-			drawrc.right, drawrc.bottom,
-			sourcerc.right, sourcerc.bottom,
-			1.0f, 0.0f
-		};
-		glBindBuffer(GL_ARRAY_BUFFER, s_VBO);
-		glBufferData(GL_ARRAY_BUFFER, 2*4*3*sizeof(GLfloat), vertices, GL_STREAM_DRAW);
-		
-		// TODO: this after merging with graphic_update
-		glBindBuffer(GL_ARRAY_BUFFER, 0);
-	
-		s_cached_sourcerc = sourcerc;
-		s_cached_drawrc = drawrc;
-	}
-
-	glBindVertexArray(s_VAO);
-	glDrawArrays(GL_TRIANGLE_FAN, 0, 4);
-	
-	// TODO: this after merging with graphic_update
-	glBindVertexArray(0);
-	
-	glBindTexture(GL_TEXTURE_RECTANGLE_ARB, 0);
-		
-=======
->>>>>>> 84debc17
 	GL_REPORT_ERRORD();
 }
 
