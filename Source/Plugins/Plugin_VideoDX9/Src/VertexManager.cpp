// Copyright (C) 2003 Dolphin Project.

// This program is free software: you can redistribute it and/or modify
// it under the terms of the GNU General Public License as published by
// the Free Software Foundation, version 2.0.

// This program is distributed in the hope that it will be useful,
// but WITHOUT ANY WARRANTY; without even the implied warranty of
// MERCHANTABILITY or FITNESS FOR A PARTICULAR PURPOSE.  See the
// GNU General Public License 2.0 for more details.

// A copy of the GPL 2.0 should have been included with the program.
// If not, see http://www.gnu.org/licenses/

// Official SVN repository and contact information can be found at
// http://code.google.com/p/dolphin-emu/

#include "Common.h"
#include "FileUtil.h"

#include "D3DBase.h"
#include "Fifo.h"
#include "Statistics.h"
#include "VertexManager.h"
#include "OpcodeDecoding.h"
#include "IndexGenerator.h"
#include "VertexShaderManager.h"
#include "VertexShaderCache.h"
#include "PixelShaderManager.h"
#include "PixelShaderCache.h"
#include "NativeVertexFormat.h"
#include "TextureCache.h"
#include "main.h"

#include "BPStructs.h"
#include "XFStructs.h"
#include "Debugger.h"
#include "VideoConfig.h"

// internal state for loading vertices
extern NativeVertexFormat *g_nativeVertexFmt;
namespace DX9
{
//This are the initially requeted size for the buffers expresed in elements
<<<<<<< HEAD
const u32 IBUFFER_SIZE = VertexManager::MAXIBUFFERSIZE * 16;
const u32 VBUFFER_SIZE = VertexManager::MAXVBUFFERSIZE * 16;
const u32 MAX_VBUFFER_COUNT = 2;
=======
const u32 IBUFFER_SIZE = VertexManager::MAXIBUFFERSIZE * sizeof(u16) * 8;
const u32 VBUFFER_SIZE = VertexManager::MAXVBUFFERSIZE;
const u32 MAXVBUFFER_COUNT = 2;
>>>>>>> d63d7fde

inline void DumpBadShaders()
{
#if defined(_DEBUG) || defined(DEBUGFAST)
	// TODO: Reimplement!
/*	std::string error_shaders;
	error_shaders.append(VertexShaderCache::GetCurrentShaderCode());
	error_shaders.append(PixelShaderCache::GetCurrentShaderCode());
	char filename[512] = "bad_shader_combo_0.txt";
	int which = 0;
	while (File::Exists(filename))
	{
		which++;
		sprintf(filename, "bad_shader_combo_%i.txt", which);
	}
	File::WriteStringToFile(true, error_shaders, filename);
	PanicAlert("DrawIndexedPrimitiveUP failed. Shaders written to %s", filename);*/
#endif
}

void VertexManager::CreateDeviceObjects()
{
	m_buffers_count = 0;
	m_vertex_buffers = NULL;
	m_index_buffers = NULL;
	D3DCAPS9 DeviceCaps = D3D::GetCaps();
	u32 devicevMaxBufferSize =  DeviceCaps.MaxPrimitiveCount * 3 * DeviceCaps.MaxStreamStride;
	//Calculate Device Dependant size
	m_vertex_buffer_size = (VBUFFER_SIZE > devicevMaxBufferSize) ? devicevMaxBufferSize : VBUFFER_SIZE;
	m_index_buffer_size = (IBUFFER_SIZE > DeviceCaps.MaxVertexIndex) ? DeviceCaps.MaxVertexIndex : IBUFFER_SIZE;
	//if device caps are not enough for Vbuffer fall back to vertex arrays
	if (m_index_buffer_size < MAXIBUFFERSIZE || m_vertex_buffer_size < MAXVBUFFERSIZE) return;
	
	m_vertex_buffers = new LPDIRECT3DVERTEXBUFFER9[MAX_VBUFFER_COUNT];
	m_index_buffers = new LPDIRECT3DINDEXBUFFER9[MAX_VBUFFER_COUNT];

	bool Fail = false;
	for (m_current_vertex_buffer = 0; m_current_vertex_buffer < MAX_VBUFFER_COUNT; m_current_vertex_buffer++)
	{
		m_vertex_buffers[m_current_vertex_buffer] = NULL;
		m_index_buffers[m_current_vertex_buffer] = NULL;
	}
	for (m_current_vertex_buffer = 0; m_current_vertex_buffer < MAX_VBUFFER_COUNT; m_current_vertex_buffer++)
	{
		if(FAILED( D3D::dev->CreateVertexBuffer( m_vertex_buffer_size,  D3DUSAGE_DYNAMIC | D3DUSAGE_WRITEONLY, 0, D3DPOOL_DEFAULT, &m_vertex_buffers[m_current_vertex_buffer], NULL ) ) )
		{
			Fail = true;
			break;
		}
		if( FAILED( D3D::dev->CreateIndexBuffer( m_index_buffer_size * sizeof(u16),  D3DUSAGE_DYNAMIC | D3DUSAGE_WRITEONLY, D3DFMT_INDEX16, D3DPOOL_DEFAULT, &m_index_buffers[m_current_vertex_buffer], NULL ) ) )
		{
			Fail = true;
			return;
		}
	}
	m_buffers_count = m_current_vertex_buffer;
	m_current_vertex_buffer = 0;
	m_current_index_buffer = 0;
	m_index_buffer_cursor = m_index_buffer_size;
	m_vertex_buffer_cursor = m_vertex_buffer_size;
	m_current_stride = 0;
	if (Fail)
	{
		m_buffers_count--;
		if (m_buffers_count < 2)
		{
			//Error creating Vertex buffers. clean and fall to Vertex arrays
			m_buffers_count = MAX_VBUFFER_COUNT;
			DestroyDeviceObjects();
		}		
	}	
}
void VertexManager::DestroyDeviceObjects()
{
	D3D::SetStreamSource( 0, NULL, 0, 0);
	D3D::SetIndices(NULL);
	for (int i = 0; i < MAX_VBUFFER_COUNT; i++)
	{
		if(m_vertex_buffers)
		{
			if (m_vertex_buffers[i])
			{
				m_vertex_buffers[i]->Release();
				m_vertex_buffers[i] = NULL;
			}
		}

		if (m_index_buffers[i])
		{
			m_index_buffers[i]->Release();
			m_index_buffers[i] = NULL;
		}
	}
	if(m_vertex_buffers)
		delete [] m_vertex_buffers;
	if(m_index_buffers)
		delete [] m_index_buffers;
	m_vertex_buffers = NULL;
	m_index_buffers = NULL;
}

void VertexManager::PrepareDrawBuffers(u32 stride)
{
	if (!m_buffers_count)
	{
		return;
	}
	u8* pVertices;
	u16* pIndices;
	int datasize = IndexGenerator::GetNumVerts() * stride;
	int TdataSize = IndexGenerator::GetTriangleindexLen();
	int LDataSize = IndexGenerator::GetLineindexLen();
	int PDataSize = IndexGenerator::GetPointindexLen();
	int IndexDataSize = TdataSize + LDataSize;
	DWORD LockMode = D3DLOCK_NOOVERWRITE;
	m_vertex_buffer_cursor--;
	m_vertex_buffer_cursor = m_vertex_buffer_cursor - (m_vertex_buffer_cursor % stride) + stride;
	if (m_vertex_buffer_cursor > m_vertex_buffer_size - datasize)
	{
		LockMode = D3DLOCK_DISCARD;
		m_vertex_buffer_cursor = 0;
		m_current_vertex_buffer = (m_current_vertex_buffer + 1) % m_buffers_count;		
	}	
	if(FAILED(m_vertex_buffers[m_current_vertex_buffer]->Lock(m_vertex_buffer_cursor, datasize,(VOID**)(&pVertices), LockMode))) 
	{
		DestroyDeviceObjects();
		return;
	}
	memcpy(pVertices, s_pBaseBufferPointer, datasize);
	m_vertex_buffers[m_current_vertex_buffer]->Unlock();

	LockMode = D3DLOCK_NOOVERWRITE;
	if (m_index_buffer_cursor > m_index_buffer_size - IndexDataSize)
	{
		LockMode = D3DLOCK_DISCARD;
		m_index_buffer_cursor = 0;
		m_current_index_buffer = (m_current_index_buffer + 1) % m_buffers_count;		
	}	
	
	if(FAILED(m_index_buffers[m_current_index_buffer]->Lock(m_index_buffer_cursor * sizeof(u16), IndexDataSize * sizeof(u16), (VOID**)(&pIndices), LockMode ))) 
	{
		DestroyDeviceObjects();
		return;
	}
	if(TdataSize)
	{		
		memcpy(pIndices, GetTriangleIndexBuffer(), TdataSize * sizeof(u16));
		pIndices += TdataSize;
	}
	if(LDataSize)
	{		
		memcpy(pIndices, GetLineIndexBuffer(), LDataSize * sizeof(u16));
		pIndices += LDataSize;
	}
	m_index_buffers[m_current_index_buffer]->Unlock();
	if(m_current_stride != stride || m_vertex_buffer_cursor == 0)
	{
		m_current_stride = stride;
		D3D::SetStreamSource( 0, m_vertex_buffers[m_current_vertex_buffer], 0, stride);
	}
	if (m_index_buffer_cursor == 0)
	{
		D3D::SetIndices(m_index_buffers[m_current_index_buffer]);
	}
	
}

void VertexManager::DrawVertexBuffer(int stride)
{
	int triangles = IndexGenerator::GetNumTriangles();
	int lines = IndexGenerator::GetNumLines();
	int points = IndexGenerator::GetNumPoints();
	int numverts = IndexGenerator::GetNumVerts();
	int StartIndex = m_index_buffer_cursor;
	int basevertex = m_vertex_buffer_cursor / stride;
	if (triangles > 0)
	{
		if (FAILED(D3D::dev->DrawIndexedPrimitive(
			D3DPT_TRIANGLELIST,
			basevertex,
			0, 
			numverts,
			StartIndex, 
			triangles)))
		{
			DumpBadShaders();
		}
		StartIndex += IndexGenerator::GetTriangleindexLen();
		INCSTAT(stats.thisFrame.numIndexedDrawCalls);
	}
	if (lines > 0)
	{
		if (FAILED(D3D::dev->DrawIndexedPrimitive(
			D3DPT_LINELIST, 
			basevertex,
			0, 
			numverts,
			StartIndex, 
			IndexGenerator::GetNumLines())))
		{
			DumpBadShaders();
		}
		StartIndex += IndexGenerator::GetLineindexLen();
		INCSTAT(stats.thisFrame.numIndexedDrawCalls);
	}
	if (points > 0)
	{
		//DrawIndexedPrimitive does not support point list so we have to draw the points one by one
		for (int i = 0; i < points; i++)
		{
			if (FAILED(D3D::dev->DrawPrimitive(
			D3DPT_POINTLIST, 
			basevertex + GetPointIndexBuffer()[i],
			1)))
			{
				DumpBadShaders();
			}
			INCSTAT(stats.thisFrame.numDrawCalls);
		}
		
		
	}
	
}

void VertexManager::DrawVertexArray(int stride)
{
	int triangles = IndexGenerator::GetNumTriangles();
	int lines = IndexGenerator::GetNumLines();
	int points = IndexGenerator::GetNumPoints();
	int numverts = IndexGenerator::GetNumVerts();
	if (triangles > 0)
	{
		if (FAILED(D3D::dev->DrawIndexedPrimitiveUP(
			D3DPT_TRIANGLELIST, 
			0, numverts, triangles, 
			GetTriangleIndexBuffer(), 
			D3DFMT_INDEX16, 
			s_pBaseBufferPointer, 
			stride)))
		{
			DumpBadShaders();
		}
		INCSTAT(stats.thisFrame.numIndexedDrawCalls);
	}
	if (lines > 0)
	{
		if (FAILED(D3D::dev->DrawIndexedPrimitiveUP(
			D3DPT_LINELIST, 
			0, numverts, lines, 
			GetLineIndexBuffer(), 
			D3DFMT_INDEX16, 
			s_pBaseBufferPointer, 
			stride)))
		{
			DumpBadShaders();
		}
		INCSTAT(stats.thisFrame.numIndexedDrawCalls);
	}
	if (points > 0)
	{
		if (FAILED(D3D::dev->DrawIndexedPrimitiveUP(
			D3DPT_POINTLIST, 
			0, numverts, points, 
			GetPointIndexBuffer(), 
			D3DFMT_INDEX16, 
			s_pBaseBufferPointer, 
			stride)))
		{
			DumpBadShaders();
		}
		INCSTAT(stats.thisFrame.numIndexedDrawCalls);
	}	
}

void VertexManager::vFlush()
{
	u32 usedtextures = 0;
	for (u32 i = 0; i < (u32)bpmem.genMode.numtevstages + 1; ++i)
		if (bpmem.tevorders[i / 2].getEnable(i & 1))
			usedtextures |= 1 << bpmem.tevorders[i/2].getTexMap(i & 1);

	if (bpmem.genMode.numindstages > 0)
		for (unsigned int i = 0; i < bpmem.genMode.numtevstages + 1; ++i)
			if (bpmem.tevind[i].IsActive() && bpmem.tevind[i].bt < bpmem.genMode.numindstages)
				usedtextures |= 1 << bpmem.tevindref.getTexMap(bpmem.tevind[i].bt);

	for (unsigned int i = 0; i < 8; i++)
	{
		if (usedtextures & (1 << i))
		{
			g_renderer->SetSamplerState(i & 3, i >> 2);
			FourTexUnits &tex = bpmem.tex[i >> 2];
			TextureCache::TCacheEntryBase* tentry = TextureCache::Load(i, 
				(tex.texImage3[i&3].image_base/* & 0x1FFFFF*/) << 5,
				tex.texImage0[i&3].width + 1, tex.texImage0[i&3].height + 1,
				tex.texImage0[i&3].format, tex.texTlut[i&3].tmem_offset<<9, 
				tex.texTlut[i&3].tlut_format,
				(tex.texMode0[i&3].min_filter & 3),
				(tex.texMode1[i&3].max_lod + 0xf) / 0x10,
				tex.texImage1[i&3].image_type);

			if (tentry)
			{
				// 0s are probably for no manual wrapping needed.
				PixelShaderManager::SetTexDims(i, tentry->native_width, tentry->native_height, 0, 0);
			}
			else
				ERROR_LOG(VIDEO, "error loading texture");
		}
	}

	// set global constants
	VertexShaderManager::SetConstants();
	PixelShaderManager::SetConstants();
	u32 stride = g_nativeVertexFmt->GetVertexStride();
	if (!PixelShaderCache::SetShader(DSTALPHA_NONE,g_nativeVertexFmt->m_components))
	{
		GFX_DEBUGGER_PAUSE_LOG_AT(NEXT_ERROR,true,{printf("Fail to set pixel shader\n");});
		goto shader_fail;
	}
	if (!VertexShaderCache::SetShader(g_nativeVertexFmt->m_components))
	{
		GFX_DEBUGGER_PAUSE_LOG_AT(NEXT_ERROR,true,{printf("Fail to set vertex shader\n");});
		goto shader_fail;

	}
	PrepareDrawBuffers(stride);
	g_nativeVertexFmt->SetupVertexPointers();	
	if(m_buffers_count)
	{
		DrawVertexBuffer(stride);
	} 
	else 
	{ 
		DrawVertexArray(stride);
	}

	bool useDstAlpha = !g_ActiveConfig.bDstAlphaPass && bpmem.dstalpha.enable && bpmem.blendmode.alphaupdate &&
						bpmem.zcontrol.pixel_format == PIXELFMT_RGBA6_Z24;
	if (useDstAlpha)
	{
		if (!PixelShaderCache::SetShader(DSTALPHA_ALPHA_PASS, g_nativeVertexFmt->m_components))
		{
			GFX_DEBUGGER_PAUSE_LOG_AT(NEXT_ERROR,true,{printf("Fail to set pixel shader\n");});
			goto shader_fail;
		}
		// update alpha only
		g_renderer->ApplyState(true);
		if(m_buffers_count)
		{ 
			DrawVertexBuffer(stride);
		} 
		else 
		{ 
			DrawVertexArray(stride);
		}
		g_renderer->RestoreState();
	}
	GFX_DEBUGGER_PAUSE_AT(NEXT_FLUSH, true);

shader_fail:
	if(m_buffers_count)
	{
		m_index_buffer_cursor += IndexGenerator::GetTriangleindexLen() + IndexGenerator::GetLineindexLen() + IndexGenerator::GetPointindexLen();
		m_vertex_buffer_cursor += IndexGenerator::GetNumVerts() * stride;
	}
}

}<|MERGE_RESOLUTION|>--- conflicted
+++ resolved
@@ -42,15 +42,9 @@
 namespace DX9
 {
 //This are the initially requeted size for the buffers expresed in elements
-<<<<<<< HEAD
-const u32 IBUFFER_SIZE = VertexManager::MAXIBUFFERSIZE * 16;
-const u32 VBUFFER_SIZE = VertexManager::MAXVBUFFERSIZE * 16;
-const u32 MAX_VBUFFER_COUNT = 2;
-=======
 const u32 IBUFFER_SIZE = VertexManager::MAXIBUFFERSIZE * sizeof(u16) * 8;
 const u32 VBUFFER_SIZE = VertexManager::MAXVBUFFERSIZE;
 const u32 MAXVBUFFER_COUNT = 2;
->>>>>>> d63d7fde
 
 inline void DumpBadShaders()
 {
